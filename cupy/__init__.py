from __future__ import division
import sys

import numpy
import six

from cupy import binary
from cupy import core
from cupy import creation
# from cupy import cuda
# from cupy import flags
from cupy import indexing
# from cupy import internal
from cupy import io
from cupy import linalg
from cupy import logic
from cupy import manipulation
from cupy import math
import cupy.random
from cupy import sorting
from cupy import statistics
from cupy import testing  # NOQA
from cupy import util

random = cupy.random

_get_size = core._get_size
ndarray = core.ndarray

# dtype short cut
number = numpy.number
integer = numpy.integer
signedinteger = numpy.signedinteger
unsignedinteger = numpy.unsignedinteger
inexact = numpy.inexact
floating = numpy.floating

bool_ = numpy.bool_
byte = numpy.byte
short = numpy.short
intc = numpy.intc
int_ = numpy.int_
longlong = numpy.longlong
ubyte = numpy.ubyte
ushort = numpy.ushort
uintc = numpy.uintc
uint = numpy.uint
ulonglong = numpy.ulonglong

half = numpy.half
single = numpy.single
float_ = numpy.float_
longfloat = numpy.longfloat

int8 = numpy.int8
int16 = numpy.int16
int32 = numpy.int32
int64 = numpy.int64
uint8 = numpy.uint8
uint16 = numpy.uint16
uint32 = numpy.uint32
uint64 = numpy.uint64

float16 = numpy.float16
float32 = numpy.float32
float64 = numpy.float64


<<<<<<< HEAD
ufunc = core.ufunc
=======
def _get_size(size):
    if size is None:
        return ()
    elif isinstance(size, collections.Sequence):
        return tuple(size)
    elif isinstance(size, int):
        return size,
    else:
        raise ValueError('size should be None, collections.Sequence, or int')


class ndarray(object):

    """Multi-dimensional array on a CUDA device.

    This class implements a subset of methods of :class:`numpy.ndarray`.
    The difference is that this class allocates the array content on the
    current GPU device.

    Args:
        shape (tuple of ints): Length of axes.
        dtype: Data type. It must be an argument of :class:`numpy.dtype`.
        memptr (cupy.cuda.MemoryPointer): Pointer to the array content head.
        strides (tuple of ints): The strides for axes.

    Attributes:
        data (cupy.cuda.MemoryPointer): Pointer to the array content head.
        base (None or cupy.ndarray): Base array from which this array is
            created as a view.

    """
    def __init__(self, shape, dtype=float, memptr=None, strides=None):
        self._shape = shape = _get_size(shape)
        self._dtype = dtype = numpy.dtype(dtype)
        size = 1
        for s in shape:
            size *= s
        self._size = size

        if memptr is None:
            self.data = cuda.alloc(size * dtype.itemsize)
        else:
            self.data = memptr

        if strides is None:
            self._strides = internal.get_contiguous_strides(
                shape, dtype.itemsize)
            self._c_contiguous = 1
            self._f_contiguous = int(
                not size or len(shape) - shape.count(1) <= 1)
        else:
            self._strides = strides
            self._c_contiguous = -1
            self._f_contiguous = -1

        self.base = None

    # The definition order of attributes and methods are borrowed from the
    # order of documentation at the following NumPy document.
    # http://docs.scipy.org/doc/numpy/reference/arrays.ndarray.html

    # -------------------------------------------------------------------------
    # Memory layout
    # -------------------------------------------------------------------------
    @property
    def flags(self):
        """Object containing memory-layout information.

        It only contains ``c_contiguous``, ``f_contiguous``, and ``owndata``
        attributes. All of these are read-only. Accessing by indexes is also
        supported.

        .. seealso:: :attr:`numpy.ndarray.flags`

        """
        if self._c_contiguous == -1:
            self._update_c_contiguity()
        if self._f_contiguous == -1:
            self._update_f_contiguity()
        return flags.Flags(self._c_contiguous, self._f_contiguous,
                           self.base is not None)

    @property
    def shape(self):
        """Lengths of axes.

        Setter of this property involves reshaping without copy. If the array
        cannot be reshaped without copy, it raises an exception.

        .. seealso: :attr:`numpy.ndarray.shape`

        """
        return self._shape

    @shape.setter
    def shape(self, newshape):
        newshape = internal.infer_unknown_dimension(newshape, self._size)
        strides = internal.get_strides_for_nocopy_reshape(self, newshape)
        if strides is None:
            raise AttributeError('Incompatible shape')
        self._shape = newshape
        self._strides = strides
        self._f_contiguous = -1

    @property
    def strides(self):
        """Strides of axes in bytes.

        .. seealso:: :attr:`numpy.ndarray.strides`

        """
        return self._strides

    @property
    def ndim(self):
        """Number of dimensions.

        ``a.ndim`` is equivalent to ``len(a.shape)``.

        .. seealso:: :attr:`numpy.ndarray.ndim`

        """
        return len(self._shape)

    @property
    def size(self):
        """Number of elements this array holds.

        This is equivalent to product over the shape tuple.

        .. seealso:: :attr:`numpy.ndarray.size`

        """
        return self._size

    @property
    def itemsize(self):
        """Size of each element in bytes.

        .. seealso:: :attr:`numpy.ndarray.itemsize`

        """
        return self._dtype.itemsize

    @property
    def nbytes(self):
        """Size of whole elements in bytes.

        It does not count skips between elements.

        .. seealso:: :attr:`numpy.ndarray.nbytes`

        """
        return self._size * self.itemsize

    # -------------------------------------------------------------------------
    # Data type
    # -------------------------------------------------------------------------
    @property
    def dtype(self):
        """Dtype object of element type.

        .. seealso::
           `Data type objects (dtype) \
           <http://docs.scipy.org/doc/numpy/reference/arrays.dtypes.html>`_

        """
        return self._dtype

    # -------------------------------------------------------------------------
    # Other attributes
    # -------------------------------------------------------------------------
    @property
    def T(self):
        """Shape-reversed view of the array.

        If ndim < 2, then this is just a reference to the array itself.

        """
        if self.ndim < 2:
            return self
        else:
            return transpose(self, None)

    __array_priority__ = 100

    # -------------------------------------------------------------------------
    # Array interface
    # -------------------------------------------------------------------------
    # TODO(beam2d): Implement __array_interface__

    # -------------------------------------------------------------------------
    # ctypes foreign function interface
    # -------------------------------------------------------------------------
    @property
    def ctypes(self):
        """C representation of the array.

        This property is used for sending an array to CUDA kernels. The type of
        returned C structure is different for different dtypes and ndims. The
        definition of C type is written in ``cupy/carray.cuh``.

        .. note::
           The returned value does not have compatibility with
           :attr:`numpy.ndarray.ctypes`.

        """
        return carray.to_carray(self.data.ptr, self._size, self._shape,
                                self._strides)

    # -------------------------------------------------------------------------
    # Array conversion
    # -------------------------------------------------------------------------
    # TODO(okuta): Implement item

    def tolist(self):
        """Converts the array to a (possibly nested) Python list.

        Returns:
            list: The possibly nested Python list of array elements.

        .. seealso:: :meth:`numpy.ndarray.tolist`

        """
        return self.get().tolist()

    # TODO(okuta): Implement itemset
    # TODO(okuta): Implement tostring
    # TODO(okuta): Implement tobytes

    def tofile(self, fid, sep='', format='%s'):
        """Writes the array to a file.

        .. seealso:: :meth:`numpy.ndarray.tolist`

        """
        self.get().tofile(fid, sep, format)

    def dump(self, file):
        """Dumps a pickle of the array to a file.

        Dumped file can be read back to cupy.ndarray by
        :func:`cupy.load`.

        """
        six.moves.cPickle.dump(self, file, -1)

    def dumps(self):
        """Dumps a pickle of the array to a string."""
        return six.moves.cPickle.dumps(self, -1)

    def astype(self, dtype, copy=True):
        """Casts the array to given data type.

        Args:
            dtype: Type specifier.
            copy (bool): If it is False and no cast happens, then this method
                returns the array itself. Otherwise, a copy is returned.

        Returns:
            If ``copy`` is False and no cast is required, then the array itself
            is returned. Otherwise, it returns a (possibly casted) copy of the
            array.

        .. note::
           This method currently does not support ``order``, ``casting``, and
           ``subok`` arguments.

        .. seealso:: :meth:`numpy.ndarray.astype`

        """
        # TODO(beam2d): Support ordering, casting, and subok option
        dtype = numpy.dtype(dtype)
        if dtype == self._dtype:
            if copy:
                return self.copy()
            else:
                return self
        else:
            newarray = empty_like(self, dtype=dtype)
            elementwise.copy(self, newarray)
            return newarray

    # TODO(okuta): Implement byteswap

    def copy(self):
        """Returns a copy of the array.

        .. seealso::
           :func:`cupy.copy` for full documentation,
           :meth:`numpy.ndarray.copy`

        """
        # TODO(beam2d): Support ordering option
        return copy(self)

    def view(self, dtype=None):
        """Returns a view of the array.

        Args:
            dtype: If this is different from the data type of the array, the
                returned view reinterpret the memory sequence as an array of
                this type.

        Returns:
            cupy.ndarray: A view of the array. A reference to the original
            array is stored at the :attr:`~ndarray.base` attribute.

        .. seealso:: :meth:`numpy.ndarray.view`

        """
        # Use __new__ instead of __init__ to skip recomputation of contiguity
        v = ndarray.__new__(ndarray)
        v._c_contiguous = self._c_contiguous
        v._f_contiguous = self._f_contiguous
        v._dtype = self._dtype
        v._shape = self._shape
        v._strides = self._strides
        v._size = self._size
        v.data = self.data
        v.base = self.base if self.base is not None else self
        return v

    # TODO(okuta): Implement getfield
    # TODO(okuta): Implement setflags

    def fill(self, value):
        """Fills the array with a scalar value.

        Args:
            value: A scalar value to fill the array content.

        .. seealso:: :meth:`numpy.ndarray.fill`

        """
        elementwise.copy(value, self, dtype=self._dtype)

    # -------------------------------------------------------------------------
    # Shape manipulation
    # -------------------------------------------------------------------------
    def reshape(self, *shape):
        """Returns an array of a different shape and the same content.

        .. seealso::
           :func:`cupy.reshape` for full documentation,
           :meth:`numpy.ndarray.reshape`

        """
        # TODO(beam2d): Support ordering option
        if len(shape) == 1 and isinstance(shape[0], collections.Sequence):
            shape = shape[0]
        return reshape(self, shape)

    # TODO(okuta): Implement resize

    def transpose(self, *axes):
        """Returns a view of the array with axes permuted.

        .. seealso::
           :func:`cupy.transpose` for full documentation,
           :meth:`numpy.ndarray.reshape`

        """
        if len(axes) == 1 and isinstance(axes[0], collections.Sequence):
            axes = axes[0]
        if axes == (None,):
            axes = axes[0]
        return transpose(self, axes)

    def swapaxes(self, axis1, axis2):
        """Returns a view of the array with two axes swapped.

        .. seealso::
           :func:`cupy.swapaxes` for full documentation,
           :meth:`numpy.ndarray.swapaxes`

        """
        return swapaxes(self, axis1, axis2)

    def flatten(self):
        """Returns a copy of the array flatten into one dimension.

        It currently supports C-order only.

        Returns:
            cupy.ndarray: A copy of the array with one dimension.

        .. seealso:: :meth:`numpy.ndarray.flatten`

        """
        # TODO(beam2d): Support ordering option
        if self.flags.c_contiguous:
            newarray = self.copy()
        else:
            newarray = empty_like(self)
            elementwise.copy(self, newarray)

        newarray._shape = self._size,
        newarray._strides = self.itemsize,
        newarray._c_contiguous = 1
        newarray._f_contiguous = 1
        return newarray

    def ravel(self):
        """Returns an array flattend into one dimension.

        .. seealso::
           :func:`cupy.ravel` for full documentation,
           :meth:`numpy.ndarray.ravel`

        """
        # TODO(beam2d): Support ordering option
        return ravel(self)

    def squeeze(self, axis=None):
        """Returns a view with size-one axes removed.

        .. seealso::
           :func:`cupy.squeeze` for full documentation,
           :meth:`numpy.ndarray.squeeze`

        """
        return squeeze(self, axis)

    # -------------------------------------------------------------------------
    # Item selection and manipulation
    # -------------------------------------------------------------------------
    def take(self, indices, axis=None, out=None):
        """Returns an array of elements at given indices along the axis.

        .. seealso::
           :func:`cupy.take` for full documentation,
           :meth:`numpy.ndarray.take`

        """
        return take(self, indices, axis, out)

    def repeat(self, repeats, axis=None):
        """Returns an array with repeated arrays along an axis.

        .. seealso::
            :func:`cupy.repeat` for full documentation,
            :meth:`numpy.ndarray.repeat`
        """
        return repeat(self, repeats, axis)

    # TODO(okuta): Implement put
    # TODO(okuta): Implement choose
    # TODO(okuta): Implement sort
    # TODO(okuta): Implement argsort
    # TODO(okuta): Implement partition
    # TODO(okuta): Implement argpartition
    # TODO(okuta): Implement searchsorted
    # TODO(okuta): Implement nonzero
    # TODO(okuta): Implement compress

    def diagonal(self, offset=0, axis1=0, axis2=1):
        """Returns a view of the specified diagonals.

        .. seealso::
           :func:`cupy.diagonal` for full documentation,
           :meth:`numpy.ndarray.diagonal`

        """
        return diagonal(self, offset, axis1, axis2)

    # -------------------------------------------------------------------------
    # Calculation
    # -------------------------------------------------------------------------
    def max(self, axis=None, out=None, dtype=None, keepdims=False):
        """Returns the maximum along a given axis.

        .. seealso::
           :func:`cupy.amax` for full documentation,
           :meth:`numpy.ndarray.max`

        """
        return amax(
            self, axis=axis, out=out, dtype=dtype, keepdims=keepdims)

    def argmax(self, axis=None, out=None, dtype=None, keepdims=False):
        """Returns the indices of the maximum along a given axis.
>>>>>>> 5583f242

newaxis = numpy.newaxis  # == None

# =============================================================================
# Routines
#
# The order of these declarations are borrowed from the NumPy document:
# http://docs.scipy.org/doc/numpy/reference/routines.html
# =============================================================================

# -----------------------------------------------------------------------------
# Array creation routines
# -----------------------------------------------------------------------------
empty = creation.basic.empty
empty_like = creation.basic.empty_like
eye = creation.basic.eye
identity = creation.basic.identity
ones = creation.basic.ones
ones_like = creation.basic.ones_like
zeros = creation.basic.zeros
zeros_like = creation.basic.zeros_like
full = creation.basic.full
full_like = creation.basic.full_like

array = creation.from_data.array
asarray = creation.from_data.asarray
asanyarray = creation.from_data.asanyarray
ascontiguousarray = creation.from_data.ascontiguousarray
copy = creation.from_data.copy

arange = creation.ranges.arange
linspace = creation.ranges.linspace

diag = creation.matrix.diag
diagflat = creation.matrix.diagflat

# -----------------------------------------------------------------------------
# Array manipulation routines
# -----------------------------------------------------------------------------
copyto = manipulation.basic.copyto

reshape = manipulation.shape.reshape
ravel = manipulation.shape.ravel

rollaxis = manipulation.transpose.rollaxis
swapaxes = manipulation.transpose.swapaxes
transpose = manipulation.transpose.transpose

atleast_1d = manipulation.dims.atleast_1d
atleast_2d = manipulation.dims.atleast_2d
atleast_3d = manipulation.dims.atleast_3d
broadcast = manipulation.dims.broadcast
broadcast_arrays = manipulation.dims.broadcast_arrays
expand_dims = manipulation.dims.expand_dims
squeeze = manipulation.dims.squeeze

column_stack = manipulation.join.column_stack
concatenate = manipulation.join.concatenate
dstack = manipulation.join.dstack
hstack = manipulation.join.hstack
vstack = manipulation.join.vstack

array_split = manipulation.split.array_split
dsplit = manipulation.split.dsplit
hsplit = manipulation.split.hsplit
split = manipulation.split.split
vsplit = manipulation.split.vsplit

tile = manipulation.tiling.tile
repeat = manipulation.tiling.repeat

# -----------------------------------------------------------------------------
# Binary operations
# -----------------------------------------------------------------------------
bitwise_and = binary.elementwise.bitwise_and
bitwise_or = binary.elementwise.bitwise_or
bitwise_xor = binary.elementwise.bitwise_xor
invert = binary.elementwise.invert
left_shift = binary.elementwise.left_shift
right_shift = binary.elementwise.right_shift

binary_repr = numpy.binary_repr

# -----------------------------------------------------------------------------
# Data type routines (borrowed from NumPy)
# -----------------------------------------------------------------------------
can_cast = numpy.can_cast
promote_types = numpy.promote_types
min_scalar_type = numpy.min_scalar_type
result_type = numpy.result_type
common_type = numpy.common_type
obj2sctype = numpy.obj2sctype

dtype = numpy.dtype
format_parser = numpy.format_parser

finfo = numpy.finfo
iinfo = numpy.iinfo
MachAr = numpy.MachAr

issctype = numpy.issctype
issubdtype = numpy.issubdtype
issubsctype = numpy.issubsctype
issubclass_ = numpy.issubclass_
find_common_type = numpy.find_common_type

typename = numpy.typename
sctype2char = numpy.sctype2char
mintypecode = numpy.mintypecode

# -----------------------------------------------------------------------------
# Optionally Scipy-accelerated routines
# -----------------------------------------------------------------------------
# TODO(beam2d): Implement it

# -----------------------------------------------------------------------------
# Discrete Fourier Transform
# -----------------------------------------------------------------------------
# TODO(beam2d): Implement it

# -----------------------------------------------------------------------------
# Indexing routines
# -----------------------------------------------------------------------------
take = indexing.indexing.take
diagonal = indexing.indexing.diagonal

# -----------------------------------------------------------------------------
# Input and output
# -----------------------------------------------------------------------------
load = io.npz.load
save = io.npz.save
savez = io.npz.savez
savez_compressed = io.npz.savez_compressed

array_repr = io.formatting.array_repr
array_str = io.formatting.array_str

base_repr = numpy.base_repr

# -----------------------------------------------------------------------------
# Linear algebra
# -----------------------------------------------------------------------------
dot = linalg.product.dot
vdot = linalg.product.vdot
inner = linalg.product.inner
outer = linalg.product.outer
tensordot = linalg.product.tensordot

trace = linalg.norm.trace

# -----------------------------------------------------------------------------
# Logic functions
# -----------------------------------------------------------------------------
isfinite = logic.content.isfinite
isinf = logic.content.isinf
isnan = logic.content.isnan

isscalar = numpy.isscalar

logical_and = logic.ops.logical_and
logical_or = logic.ops.logical_or
logical_not = logic.ops.logical_not
logical_xor = logic.ops.logical_xor

greater = logic.comparison.greater
greater_equal = logic.comparison.greater_equal
less = logic.comparison.less
less_equal = logic.comparison.less_equal
equal = logic.comparison.equal
not_equal = logic.comparison.not_equal

all = logic.truth.all
any = logic.truth.any

# -----------------------------------------------------------------------------
# Mathematical functions
# -----------------------------------------------------------------------------
sin = math.trigonometric.sin
cos = math.trigonometric.cos
tan = math.trigonometric.tan
arcsin = math.trigonometric.arcsin
arccos = math.trigonometric.arccos
arctan = math.trigonometric.arctan
hypot = math.trigonometric.hypot
arctan2 = math.trigonometric.arctan2
deg2rad = math.trigonometric.deg2rad
rad2deg = math.trigonometric.rad2deg
degrees = math.trigonometric.degrees
radians = math.trigonometric.radians

sinh = math.hyperbolic.sinh
cosh = math.hyperbolic.cosh
tanh = math.hyperbolic.tanh
arcsinh = math.hyperbolic.arcsinh
arccosh = math.hyperbolic.arccosh
arctanh = math.hyperbolic.arctanh

rint = math.rounding.rint
floor = math.rounding.floor
ceil = math.rounding.ceil
trunc = math.rounding.trunc

sum = math.sumprod.sum
prod = math.sumprod.prod

exp = math.explog.exp
expm1 = math.explog.expm1
exp2 = math.explog.exp2
log = math.explog.log
log10 = math.explog.log10
log2 = math.explog.log2
log1p = math.explog.log1p
logaddexp = math.explog.logaddexp
logaddexp2 = math.explog.logaddexp2

signbit = math.floating.signbit
copysign = math.floating.copysign
ldexp = math.floating.ldexp
frexp = math.floating.frexp
nextafter = math.floating.nextafter

add = math.arithmetic.add
reciprocal = math.arithmetic.reciprocal
negative = math.arithmetic.negative
multiply = math.arithmetic.multiply
divide = math.arithmetic.divide
power = math.arithmetic.power
subtract = math.arithmetic.subtract
true_divide = math.arithmetic.true_divide
floor_divide = math.arithmetic.floor_divide
fmod = math.arithmetic.fmod
mod = math.arithmetic.remainder
modf = math.arithmetic.modf
remainder = math.arithmetic.remainder

clip = math.misc.clip
sqrt = math.misc.sqrt
square = math.misc.square
absolute = math.misc.absolute
abs = math.misc.absolute
sign = math.misc.sign
maximum = math.misc.maximum
minimum = math.misc.minimum
fmax = math.misc.fmax
fmin = math.misc.fmin

# -----------------------------------------------------------------------------
# Sorting, searching, and counting
# -----------------------------------------------------------------------------
count_nonzero = sorting.count.count_nonzero

argmax = sorting.search.argmax
argmin = sorting.search.argmin
where = sorting.search.where

# -----------------------------------------------------------------------------
# Statistics
# -----------------------------------------------------------------------------
amin = statistics.order.amin
min = statistics.order.amin
amax = statistics.order.amax
max = statistics.order.amax

mean = statistics.meanvar.mean
var = statistics.meanvar.var
std = statistics.meanvar.std


# CuPy specific functions
def asnumpy(a, stream=None):
    """Returns an array on the host memory from an arbitrary source array.

    Args:
        a: Arbitrary object that can be converted to numpy.ndarray.
        stream (cupy.cuda.Stream): CUDA stream object. If it is specified, then
            the device-to-host copy runs asynchronously. Otherwise, the copy is
            synchronous. Note that if ``a`` is not a cupy.ndarray object, then
            this argument has no effect.

    Returns:
        numpy.ndarray: Converted array on the host memory.

    """
    if isinstance(a, ndarray):
        return a.get(stream=stream)
    else:
        return numpy.asarray(a)


_cupy = sys.modules[__name__]


def get_array_module(*args):
    """Returns the array module for arguments.

    This function is used to implement CPU/GPU generic code. If at least one of
    the arguments is a :class:`cupy.ndarray` object, the :mod:`cupy` module is
    returned.

    Args:
        args: Values to determine whether NumPy or CuPy should be used.

    Returns:
        module: :mod:`cupy` or :mod:`numpy` is returned based on the types of
        the arguments.

    .. admonition:: Example

       A NumPy/CuPy generic function can be written as follows::

           def softplus(x):
               xp = cupy.get_array_module(x)
               return xp.maximum(0, x) + xp.log1p(xp.exp(-abs(x)))

    """
    if six.moves.builtins.any(isinstance(arg, ndarray) for arg in args):
        return _cupy
    else:
        return numpy


clear_memo = util.clear_memo
memoize = util.memoize

ElementwiseKernel = core.ElementwiseKernel
ReductionKernel = core.ReductionKernel<|MERGE_RESOLUTION|>--- conflicted
+++ resolved
@@ -65,493 +65,7 @@
 float32 = numpy.float32
 float64 = numpy.float64
 
-
-<<<<<<< HEAD
 ufunc = core.ufunc
-=======
-def _get_size(size):
-    if size is None:
-        return ()
-    elif isinstance(size, collections.Sequence):
-        return tuple(size)
-    elif isinstance(size, int):
-        return size,
-    else:
-        raise ValueError('size should be None, collections.Sequence, or int')
-
-
-class ndarray(object):
-
-    """Multi-dimensional array on a CUDA device.
-
-    This class implements a subset of methods of :class:`numpy.ndarray`.
-    The difference is that this class allocates the array content on the
-    current GPU device.
-
-    Args:
-        shape (tuple of ints): Length of axes.
-        dtype: Data type. It must be an argument of :class:`numpy.dtype`.
-        memptr (cupy.cuda.MemoryPointer): Pointer to the array content head.
-        strides (tuple of ints): The strides for axes.
-
-    Attributes:
-        data (cupy.cuda.MemoryPointer): Pointer to the array content head.
-        base (None or cupy.ndarray): Base array from which this array is
-            created as a view.
-
-    """
-    def __init__(self, shape, dtype=float, memptr=None, strides=None):
-        self._shape = shape = _get_size(shape)
-        self._dtype = dtype = numpy.dtype(dtype)
-        size = 1
-        for s in shape:
-            size *= s
-        self._size = size
-
-        if memptr is None:
-            self.data = cuda.alloc(size * dtype.itemsize)
-        else:
-            self.data = memptr
-
-        if strides is None:
-            self._strides = internal.get_contiguous_strides(
-                shape, dtype.itemsize)
-            self._c_contiguous = 1
-            self._f_contiguous = int(
-                not size or len(shape) - shape.count(1) <= 1)
-        else:
-            self._strides = strides
-            self._c_contiguous = -1
-            self._f_contiguous = -1
-
-        self.base = None
-
-    # The definition order of attributes and methods are borrowed from the
-    # order of documentation at the following NumPy document.
-    # http://docs.scipy.org/doc/numpy/reference/arrays.ndarray.html
-
-    # -------------------------------------------------------------------------
-    # Memory layout
-    # -------------------------------------------------------------------------
-    @property
-    def flags(self):
-        """Object containing memory-layout information.
-
-        It only contains ``c_contiguous``, ``f_contiguous``, and ``owndata``
-        attributes. All of these are read-only. Accessing by indexes is also
-        supported.
-
-        .. seealso:: :attr:`numpy.ndarray.flags`
-
-        """
-        if self._c_contiguous == -1:
-            self._update_c_contiguity()
-        if self._f_contiguous == -1:
-            self._update_f_contiguity()
-        return flags.Flags(self._c_contiguous, self._f_contiguous,
-                           self.base is not None)
-
-    @property
-    def shape(self):
-        """Lengths of axes.
-
-        Setter of this property involves reshaping without copy. If the array
-        cannot be reshaped without copy, it raises an exception.
-
-        .. seealso: :attr:`numpy.ndarray.shape`
-
-        """
-        return self._shape
-
-    @shape.setter
-    def shape(self, newshape):
-        newshape = internal.infer_unknown_dimension(newshape, self._size)
-        strides = internal.get_strides_for_nocopy_reshape(self, newshape)
-        if strides is None:
-            raise AttributeError('Incompatible shape')
-        self._shape = newshape
-        self._strides = strides
-        self._f_contiguous = -1
-
-    @property
-    def strides(self):
-        """Strides of axes in bytes.
-
-        .. seealso:: :attr:`numpy.ndarray.strides`
-
-        """
-        return self._strides
-
-    @property
-    def ndim(self):
-        """Number of dimensions.
-
-        ``a.ndim`` is equivalent to ``len(a.shape)``.
-
-        .. seealso:: :attr:`numpy.ndarray.ndim`
-
-        """
-        return len(self._shape)
-
-    @property
-    def size(self):
-        """Number of elements this array holds.
-
-        This is equivalent to product over the shape tuple.
-
-        .. seealso:: :attr:`numpy.ndarray.size`
-
-        """
-        return self._size
-
-    @property
-    def itemsize(self):
-        """Size of each element in bytes.
-
-        .. seealso:: :attr:`numpy.ndarray.itemsize`
-
-        """
-        return self._dtype.itemsize
-
-    @property
-    def nbytes(self):
-        """Size of whole elements in bytes.
-
-        It does not count skips between elements.
-
-        .. seealso:: :attr:`numpy.ndarray.nbytes`
-
-        """
-        return self._size * self.itemsize
-
-    # -------------------------------------------------------------------------
-    # Data type
-    # -------------------------------------------------------------------------
-    @property
-    def dtype(self):
-        """Dtype object of element type.
-
-        .. seealso::
-           `Data type objects (dtype) \
-           <http://docs.scipy.org/doc/numpy/reference/arrays.dtypes.html>`_
-
-        """
-        return self._dtype
-
-    # -------------------------------------------------------------------------
-    # Other attributes
-    # -------------------------------------------------------------------------
-    @property
-    def T(self):
-        """Shape-reversed view of the array.
-
-        If ndim < 2, then this is just a reference to the array itself.
-
-        """
-        if self.ndim < 2:
-            return self
-        else:
-            return transpose(self, None)
-
-    __array_priority__ = 100
-
-    # -------------------------------------------------------------------------
-    # Array interface
-    # -------------------------------------------------------------------------
-    # TODO(beam2d): Implement __array_interface__
-
-    # -------------------------------------------------------------------------
-    # ctypes foreign function interface
-    # -------------------------------------------------------------------------
-    @property
-    def ctypes(self):
-        """C representation of the array.
-
-        This property is used for sending an array to CUDA kernels. The type of
-        returned C structure is different for different dtypes and ndims. The
-        definition of C type is written in ``cupy/carray.cuh``.
-
-        .. note::
-           The returned value does not have compatibility with
-           :attr:`numpy.ndarray.ctypes`.
-
-        """
-        return carray.to_carray(self.data.ptr, self._size, self._shape,
-                                self._strides)
-
-    # -------------------------------------------------------------------------
-    # Array conversion
-    # -------------------------------------------------------------------------
-    # TODO(okuta): Implement item
-
-    def tolist(self):
-        """Converts the array to a (possibly nested) Python list.
-
-        Returns:
-            list: The possibly nested Python list of array elements.
-
-        .. seealso:: :meth:`numpy.ndarray.tolist`
-
-        """
-        return self.get().tolist()
-
-    # TODO(okuta): Implement itemset
-    # TODO(okuta): Implement tostring
-    # TODO(okuta): Implement tobytes
-
-    def tofile(self, fid, sep='', format='%s'):
-        """Writes the array to a file.
-
-        .. seealso:: :meth:`numpy.ndarray.tolist`
-
-        """
-        self.get().tofile(fid, sep, format)
-
-    def dump(self, file):
-        """Dumps a pickle of the array to a file.
-
-        Dumped file can be read back to cupy.ndarray by
-        :func:`cupy.load`.
-
-        """
-        six.moves.cPickle.dump(self, file, -1)
-
-    def dumps(self):
-        """Dumps a pickle of the array to a string."""
-        return six.moves.cPickle.dumps(self, -1)
-
-    def astype(self, dtype, copy=True):
-        """Casts the array to given data type.
-
-        Args:
-            dtype: Type specifier.
-            copy (bool): If it is False and no cast happens, then this method
-                returns the array itself. Otherwise, a copy is returned.
-
-        Returns:
-            If ``copy`` is False and no cast is required, then the array itself
-            is returned. Otherwise, it returns a (possibly casted) copy of the
-            array.
-
-        .. note::
-           This method currently does not support ``order``, ``casting``, and
-           ``subok`` arguments.
-
-        .. seealso:: :meth:`numpy.ndarray.astype`
-
-        """
-        # TODO(beam2d): Support ordering, casting, and subok option
-        dtype = numpy.dtype(dtype)
-        if dtype == self._dtype:
-            if copy:
-                return self.copy()
-            else:
-                return self
-        else:
-            newarray = empty_like(self, dtype=dtype)
-            elementwise.copy(self, newarray)
-            return newarray
-
-    # TODO(okuta): Implement byteswap
-
-    def copy(self):
-        """Returns a copy of the array.
-
-        .. seealso::
-           :func:`cupy.copy` for full documentation,
-           :meth:`numpy.ndarray.copy`
-
-        """
-        # TODO(beam2d): Support ordering option
-        return copy(self)
-
-    def view(self, dtype=None):
-        """Returns a view of the array.
-
-        Args:
-            dtype: If this is different from the data type of the array, the
-                returned view reinterpret the memory sequence as an array of
-                this type.
-
-        Returns:
-            cupy.ndarray: A view of the array. A reference to the original
-            array is stored at the :attr:`~ndarray.base` attribute.
-
-        .. seealso:: :meth:`numpy.ndarray.view`
-
-        """
-        # Use __new__ instead of __init__ to skip recomputation of contiguity
-        v = ndarray.__new__(ndarray)
-        v._c_contiguous = self._c_contiguous
-        v._f_contiguous = self._f_contiguous
-        v._dtype = self._dtype
-        v._shape = self._shape
-        v._strides = self._strides
-        v._size = self._size
-        v.data = self.data
-        v.base = self.base if self.base is not None else self
-        return v
-
-    # TODO(okuta): Implement getfield
-    # TODO(okuta): Implement setflags
-
-    def fill(self, value):
-        """Fills the array with a scalar value.
-
-        Args:
-            value: A scalar value to fill the array content.
-
-        .. seealso:: :meth:`numpy.ndarray.fill`
-
-        """
-        elementwise.copy(value, self, dtype=self._dtype)
-
-    # -------------------------------------------------------------------------
-    # Shape manipulation
-    # -------------------------------------------------------------------------
-    def reshape(self, *shape):
-        """Returns an array of a different shape and the same content.
-
-        .. seealso::
-           :func:`cupy.reshape` for full documentation,
-           :meth:`numpy.ndarray.reshape`
-
-        """
-        # TODO(beam2d): Support ordering option
-        if len(shape) == 1 and isinstance(shape[0], collections.Sequence):
-            shape = shape[0]
-        return reshape(self, shape)
-
-    # TODO(okuta): Implement resize
-
-    def transpose(self, *axes):
-        """Returns a view of the array with axes permuted.
-
-        .. seealso::
-           :func:`cupy.transpose` for full documentation,
-           :meth:`numpy.ndarray.reshape`
-
-        """
-        if len(axes) == 1 and isinstance(axes[0], collections.Sequence):
-            axes = axes[0]
-        if axes == (None,):
-            axes = axes[0]
-        return transpose(self, axes)
-
-    def swapaxes(self, axis1, axis2):
-        """Returns a view of the array with two axes swapped.
-
-        .. seealso::
-           :func:`cupy.swapaxes` for full documentation,
-           :meth:`numpy.ndarray.swapaxes`
-
-        """
-        return swapaxes(self, axis1, axis2)
-
-    def flatten(self):
-        """Returns a copy of the array flatten into one dimension.
-
-        It currently supports C-order only.
-
-        Returns:
-            cupy.ndarray: A copy of the array with one dimension.
-
-        .. seealso:: :meth:`numpy.ndarray.flatten`
-
-        """
-        # TODO(beam2d): Support ordering option
-        if self.flags.c_contiguous:
-            newarray = self.copy()
-        else:
-            newarray = empty_like(self)
-            elementwise.copy(self, newarray)
-
-        newarray._shape = self._size,
-        newarray._strides = self.itemsize,
-        newarray._c_contiguous = 1
-        newarray._f_contiguous = 1
-        return newarray
-
-    def ravel(self):
-        """Returns an array flattend into one dimension.
-
-        .. seealso::
-           :func:`cupy.ravel` for full documentation,
-           :meth:`numpy.ndarray.ravel`
-
-        """
-        # TODO(beam2d): Support ordering option
-        return ravel(self)
-
-    def squeeze(self, axis=None):
-        """Returns a view with size-one axes removed.
-
-        .. seealso::
-           :func:`cupy.squeeze` for full documentation,
-           :meth:`numpy.ndarray.squeeze`
-
-        """
-        return squeeze(self, axis)
-
-    # -------------------------------------------------------------------------
-    # Item selection and manipulation
-    # -------------------------------------------------------------------------
-    def take(self, indices, axis=None, out=None):
-        """Returns an array of elements at given indices along the axis.
-
-        .. seealso::
-           :func:`cupy.take` for full documentation,
-           :meth:`numpy.ndarray.take`
-
-        """
-        return take(self, indices, axis, out)
-
-    def repeat(self, repeats, axis=None):
-        """Returns an array with repeated arrays along an axis.
-
-        .. seealso::
-            :func:`cupy.repeat` for full documentation,
-            :meth:`numpy.ndarray.repeat`
-        """
-        return repeat(self, repeats, axis)
-
-    # TODO(okuta): Implement put
-    # TODO(okuta): Implement choose
-    # TODO(okuta): Implement sort
-    # TODO(okuta): Implement argsort
-    # TODO(okuta): Implement partition
-    # TODO(okuta): Implement argpartition
-    # TODO(okuta): Implement searchsorted
-    # TODO(okuta): Implement nonzero
-    # TODO(okuta): Implement compress
-
-    def diagonal(self, offset=0, axis1=0, axis2=1):
-        """Returns a view of the specified diagonals.
-
-        .. seealso::
-           :func:`cupy.diagonal` for full documentation,
-           :meth:`numpy.ndarray.diagonal`
-
-        """
-        return diagonal(self, offset, axis1, axis2)
-
-    # -------------------------------------------------------------------------
-    # Calculation
-    # -------------------------------------------------------------------------
-    def max(self, axis=None, out=None, dtype=None, keepdims=False):
-        """Returns the maximum along a given axis.
-
-        .. seealso::
-           :func:`cupy.amax` for full documentation,
-           :meth:`numpy.ndarray.max`
-
-        """
-        return amax(
-            self, axis=axis, out=out, dtype=dtype, keepdims=keepdims)
-
-    def argmax(self, axis=None, out=None, dtype=None, keepdims=False):
-        """Returns the indices of the maximum along a given axis.
->>>>>>> 5583f242
 
 newaxis = numpy.newaxis  # == None
 
