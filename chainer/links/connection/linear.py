--- conflicted
+++ resolved
@@ -51,11 +51,7 @@
         # For backward compatibility
         self.initialW = initialW
         self.out_size = out_size
-<<<<<<< HEAD
-        self._W_initializer = initializers._get_initializer(initialW)
         self._n_batch_axes = n_batch_axes
-=======
->>>>>>> bbc23606
 
         self.add_param('W', initializer=initializers._get_initializer(
             initialW))
@@ -83,13 +79,6 @@
             ~chainer.Variable: Output of the linear layer.
 
         """
-<<<<<<< HEAD
-        if self.has_uninitialized_params:
-            with cuda.get_device(self._device_id):
-                self._initialize_params(x.size // x.shape[0])
-        return linear.linear(x, self.W, self.b, self._n_batch_axes)
-=======
         if self.W.data is None:
             self._initialize_params(x.size // x.shape[0])
-        return linear.linear(x, self.W, self.b)
->>>>>>> bbc23606
+        return linear.linear(x, self.W, self.b)